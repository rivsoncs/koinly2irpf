--- conflicted
+++ resolved
@@ -32,12 +32,9 @@
     ],
     entry_points={
         "console_scripts": [
-<<<<<<< HEAD
-            "koinly2irpf=koinly2irpf.main_entry:main",
+            "koinly2irpf=koinly2irpf.main_cli:main",
+            "koinly2irpf-alt=koinly2irpf.main_entry:main",
             "koinly2irpf-legacy=koinly2irpf.wrapper:run_main",
-=======
-            "koinly2irpf=koinly2irpf.main_cli:main",
->>>>>>> 90e23edf
         ],
     },
 )